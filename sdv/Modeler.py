--- conflicted
+++ resolved
@@ -9,12 +9,7 @@
 
 class Modeler:
     """ Class responsible for modeling database """
-<<<<<<< HEAD
-
-    def __init__(self, data_navigator, transformed_data=None,
-=======
     def __init__(self, data_navigator,
->>>>>>> 102469bf
                  model_type='GaussianCopula',
                  model_params=None):
         """ Instantiates a modeler object
